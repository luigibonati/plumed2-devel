--- conflicted
+++ resolved
@@ -1041,7 +1041,7 @@
 fesA
 ann
 dlb
-<<<<<<< HEAD
+octahedron
 Stefano
 Raniolo
 Vittorio
@@ -1065,7 +1065,4 @@
 cyl 
 tg
 linepos
-linedist
-=======
-octahedron
->>>>>>> 7e0f0c26
+linedist