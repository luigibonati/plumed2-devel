/* +++++++++++++++++++++++++++++++++++++++++++++++++++++++++++++++++++++++++
   Copyright (c) 2014-2016 The plumed team
   (see the PEOPLE file at the root of the distribution for a list of names)

   See http://www.plumed.org for more information.

   This file is part of plumed, version 2.

   plumed is free software: you can redistribute it and/or modify
   it under the terms of the GNU Lesser General Public License as published by
   the Free Software Foundation, either version 3 of the License, or
   (at your option) any later version.

   plumed is distributed in the hope that it will be useful,
   but WITHOUT ANY WARRANTY; without even the implied warranty of
   MERCHANTABILITY or FITNESS FOR A PARTICULAR PURPOSE.  See the
   GNU Lesser General Public License for more details.

   You should have received a copy of the GNU Lesser General Public License
   along with plumed.  If not, see <http://www.gnu.org/licenses/>.
+++++++++++++++++++++++++++++++++++++++++++++++++++++++++++++++++++++++++ */
#include "core/ActionAtomistic.h"
#include "core/ActionPilot.h"
#include "core/ActionRegister.h"
#include "tools/Pbc.h"
#include "tools/File.h"
#include "core/PlumedMain.h"
#include "core/Atoms.h"
#include "tools/Units.h"
#include <cstdio>
#include "core/SetupMolInfo.h"
#include "core/ActionSet.h"
#include "MultiColvarBase.h"
#include "vesselbase/ActionWithInputVessel.h"
#include "vesselbase/StoreDataVessel.h"

using namespace std;

namespace PLMD
{
namespace multicolvar {

//+PLUMEDOC PRINTANALYSIS DUMPMULTICOLVAR 
/*
Dump atom positions and multicolvar on a file.

\par Examples
In this examples we calculate the distances between the  atoms of the first and the second 
group and we write them in the file MULTICOLVAR.xyz. For each couple it writes the 
coordinates of their geometric center and their distance.

\verbatim
pos:   GROUP ATOMS=220,221,235,236,247,248,438,439,450,451,534,535
neg:   GROUP ATOMS=65,68,138,182,185,267,270,291,313,316,489,583,621,711
DISTANCES GROUPA=pos GROUPB=neg LABEL=slt

DUMPMULTICOLVAR DATA=slt FILE=MULTICOLVAR.xyz
\endverbatim

(see also \ref DISTANCES)

*/
//+ENDPLUMEDOC

class DumpMultiColvar:
  public ActionPilot,
  public ActionAtomistic,
  public vesselbase::ActionWithInputVessel
{
  OFile of;
  double lenunit;
  MultiColvarBase* mycolv; 
  std::string fmt_xyz;
public:
  explicit DumpMultiColvar(const ActionOptions&);
  ~DumpMultiColvar();
  static void registerKeywords( Keywords& keys );
  void calculate(){}
  void calculateNumericalDerivatives( ActionWithValue* vv ){ plumed_error(); }
  void apply(){}
  void update();
};

PLUMED_REGISTER_ACTION(DumpMultiColvar,"DUMPMULTICOLVAR")

void DumpMultiColvar::registerKeywords( Keywords& keys ){
  Action::registerKeywords( keys );
  ActionAtomistic::registerKeywords( keys );
  ActionPilot::registerKeywords( keys );
  ActionWithInputVessel::registerKeywords( keys );
  keys.add("compulsory","STRIDE","1","the frequency with which the atoms should be output");
  keys.add("compulsory", "FILE", "file on which to output coordinates");
  keys.add("compulsory", "UNITS","PLUMED","the units in which to print out the coordinates. PLUMED means internal PLUMED units");
  keys.add("optional","PRECISION","The number of digits in trajectory file");
  keys.add("atoms","ORIGIN","You can use this keyword to specify the position of an atom as an origin. The positions output will then be displayed relative to that origin");
}

DumpMultiColvar::DumpMultiColvar(const ActionOptions&ao):
  Action(ao),
  ActionPilot(ao),
  ActionAtomistic(ao),
  ActionWithInputVessel(ao)
{
  readArgument("store");
  mycolv = dynamic_cast<MultiColvarBase*>( getDependencies()[0] );
  plumed_assert( getDependencies().size()==1 ); 
  if(!mycolv) error("action labeled " + mycolv->getLabel() + " is not a multicolvar");
  log.printf("  printing colvars calculated by action %s \n",mycolv->getLabel().c_str() );

  std::vector<AtomNumber> atom;
  parseAtomList("ORIGIN",atom);
  if( atom.size()>1 ) error("should only be one atom specified");
  if( atom.size()==1 ) log.printf("  origin is at position of atom : %d\n",atom[0].serial() );

  string file; parse("FILE",file);
  if(file.length()==0) error("name out output file was not specified");
  std::string type=Tools::extension(file);
  log<<"  file name "<<file<<"\n";
  if(type!="xyz") error("can only print xyz file type with DUMPMULTICOLVAR");

  fmt_xyz="%f";

  string precision; parse("PRECISION",precision);
  if(precision.length()>0){
    int p; Tools::convert(precision,p);
    log<<"  with precision "<<p<<"\n";
    string a,b;
    Tools::convert(p+5,a);
    Tools::convert(p,b);
    fmt_xyz="%"+a+"."+b+"f";
  }

  std::string unitname; parse("UNITS",unitname);
  if(unitname!="PLUMED"){
    Units myunit; myunit.setLength(unitname);
    lenunit=plumed.getAtoms().getUnits().getLength()/myunit.getLength();
  } 
  else lenunit=1.0;

  checkRead();
  of.link(*this);
  of.open(file);
  log.printf("  printing atom positions in %s units \n", unitname.c_str() );
  requestAtoms(atom); addDependency( mycolv );
}

void DumpMultiColvar::update(){
  of.printf("%u\n",mycolv->getCurrentNumberOfActiveTasks());
  const Tensor & t(mycolv->getPbc().getBox());
  if(mycolv->getPbc().isOrthorombic()){
    of.printf((" "+fmt_xyz+" "+fmt_xyz+" "+fmt_xyz+"\n").c_str(),lenunit*t(0,0),lenunit*t(1,1),lenunit*t(2,2));
  }else{
    of.printf((" "+fmt_xyz+" "+fmt_xyz+" "+fmt_xyz+" "+fmt_xyz+" "+fmt_xyz+" "+fmt_xyz+" "+fmt_xyz+" "+fmt_xyz+" "+fmt_xyz+"\n").c_str(),
                 lenunit*t(0,0),lenunit*t(0,1),lenunit*t(0,2),
                 lenunit*t(1,0),lenunit*t(1,1),lenunit*t(1,2),
                 lenunit*t(2,0),lenunit*t(2,1),lenunit*t(2,2)
           );
  }
  vesselbase::StoreDataVessel* stash=dynamic_cast<vesselbase::StoreDataVessel*>( getPntrToArgument() );
  plumed_dbg_assert( stash );
  std::vector<double> cvals( mycolv->getNumberOfQuantities() );
  for(unsigned i=0;i<mycolv->getCurrentNumberOfActiveTasks();++i){
    const char* defname="X";
    const char* name=defname;

<<<<<<< HEAD
    Vector apos = mycolv->getCentralAtomPos( mycolv->getTaskCode(i) );
    if( getNumberOfAtoms()>0 ) apos=pbcDistance( getPosition(0), apos );
=======
    Vector apos = mycolv->getCentralAtomPos(i);
>>>>>>> 52e60d0a
    of.printf(("%s "+fmt_xyz+" "+fmt_xyz+" "+fmt_xyz).c_str(),name,lenunit*apos[0],lenunit*apos[1],lenunit*apos[2]);
    stash->retrieveSequentialValue( i, true, cvals );
    if( mycolv->weightWithDerivatives() ){
       for(unsigned j=0;j<cvals.size();++j) of.printf((" "+fmt_xyz).c_str(),cvals[j]);
    } else {
       for(unsigned j=1;j<cvals.size();++j) of.printf((" "+fmt_xyz).c_str(),cvals[j]);
    }  
    of.printf("\n");
  }
}

DumpMultiColvar::~DumpMultiColvar(){
}
  

}
}<|MERGE_RESOLUTION|>--- conflicted
+++ resolved
@@ -163,12 +163,8 @@
     const char* defname="X";
     const char* name=defname;
 
-<<<<<<< HEAD
-    Vector apos = mycolv->getCentralAtomPos( mycolv->getTaskCode(i) );
+    Vector apos = mycolv->getCentralAtomPos( mycolv->getPositionInFullTaskList(i) );
     if( getNumberOfAtoms()>0 ) apos=pbcDistance( getPosition(0), apos );
-=======
-    Vector apos = mycolv->getCentralAtomPos(i);
->>>>>>> 52e60d0a
     of.printf(("%s "+fmt_xyz+" "+fmt_xyz+" "+fmt_xyz).c_str(),name,lenunit*apos[0],lenunit*apos[1],lenunit*apos[2]);
     stash->retrieveSequentialValue( i, true, cvals );
     if( mycolv->weightWithDerivatives() ){
