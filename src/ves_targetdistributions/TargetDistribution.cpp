--- conflicted
+++ resolved
@@ -28,10 +28,7 @@
 #include "tools/Grid.h"
 #include "ves_tools/GridProjWeights.h"
 #include "ves_tools/GridIntegrationWeights.h"
-<<<<<<< HEAD
-=======
 #include "ves_tools/VesTools.h"
->>>>>>> 28b32605
 #include "tools/File.h"
 #include "tools/Keywords.h"
 
@@ -44,13 +41,9 @@
 
 
 void TargetDistribution::registerKeywords( Keywords& keys ){
-<<<<<<< HEAD
-  keys.addFlag("FORCE_NORMALIZED_GRID",false,"bla");
-=======
   keys.add("optional","BIAS_CUTOFF","Add a bias cutoff to the target distribution.");
   keys.add("optional","WELLTEMPERED_FACTOR","Broaden the target distribution by using well tempered factor.");
   keys.addFlag("SHIFT_TO_ZERO",false,"Shift the minimum value of the target distribution to zero. This can for example be used to avoid negative values in the target distribution.");
->>>>>>> 28b32605
 }
 
 
@@ -69,12 +62,6 @@
 targetdist_modifer_pntrs_(0),
 action_pntr_(NULL),
 vesbias_pntr_(NULL),
-<<<<<<< HEAD
-force_normalized_grid_(false)
-{
-  input.erase( input.begin() );
-  parseFlag("FORCE_NORMALIZED_GRID",force_normalized_grid_);
-=======
 needs_bias_grid_(false),
 needs_bias_withoutcutoff_grid_(false),
 needs_fes_grid_(false),
@@ -108,7 +95,6 @@
   parseFlag("SHIFT_TO_ZERO",shift_targetdist_to_zero_);
   if(shift_targetdist_to_zero_){check_nonnegative_=false;}
   //
->>>>>>> 28b32605
 }
 
 
@@ -226,47 +212,11 @@
 }
 
 
-<<<<<<< HEAD
-void TargetDistribution::calculateDistributionOnGrid(Grid* grid_pntr) const {
-  plumed_massert(grid_pntr->getDimension()==dimension_,"Grid is of the wrong dimension");
-  double sum = 0.0;
-  std::vector<double> integration_weights = GridIntegrationWeights::getIntegrationWeights(grid_pntr);
-  for(unsigned int l=0; l<grid_pntr->getSize(); l++)
-  {
-   std::vector<double> argument=grid_pntr->getPoint(l);
-   double value=getValue(argument);
-   sum += integration_weights[l]*value;
-   grid_pntr->setValue(l,value);
-  }
-  if(force_normalized_grid_){grid_pntr->scaleAllValuesAndDerivatives(1.0/sum);}
-}
-
-
-void TargetDistribution::writeProbGridToFile(const std::string& filepath, Grid* grid_pntr, const bool do_projections) {
-  OFile file;
-  file.setBackupString("bck");
-  file.open(filepath);
-  grid_pntr->writeToFile(file);
-  file.close();
-  if(do_projections && grid_pntr->getDimension()>1){
-    std::vector<std::string> argnames = grid_pntr->getArgNames();
-    for(unsigned int i=0; i<argnames.size(); i++){
-      Grid proj_grid = getMarginalGrid(grid_pntr,argnames[i]);
-      OFile file2;
-      file2.setBackupString("bck");
-      std::string proj_fname = argnames[i];
-      proj_fname = FileBase::appendSuffix(filepath,".proj-"+proj_fname);
-      file2.open(proj_fname);
-      proj_grid.writeToFile(file2);
-      file2.close();
-    }
-=======
 double TargetDistribution::integrateGrid(const Grid* grid_pntr){
   std::vector<double> integration_weights = GridIntegrationWeights::getIntegrationWeights(grid_pntr);
   double sum = 0.0;
   for(Grid::index_t l=0; l<grid_pntr->getSize(); l++){
     sum += integration_weights[l]*grid_pntr->getValue(l);
->>>>>>> 28b32605
   }
   return sum;
 }
@@ -391,17 +341,6 @@
    targetdist_grid_pntr_->setValue(l,value);
    log_targetdist_grid_pntr_->setValue(l,-std::log(value));
   }
-<<<<<<< HEAD
-  for(unsigned int l=0; l<grid_pntr->getSize(); l++){
-    std::vector<double> argument=grid_pntr->getPoint(l);
-    double value=1;
-    std::vector<double> arg1d(1);
-    for(unsigned int k=0; k<ntargetdist; k++){
-      arg1d[0] = argument[k];
-      value*=targetdist_pntrs[k]->getValue(arg1d);
-    }
-    grid_pntr->setValue(l,value);
-=======
   targetdist_grid_pntr_->scaleAllValuesAndDerivatives(1.0/norm);
   log_targetdist_grid_pntr_->setMinToZero();
 }
@@ -411,7 +350,6 @@
   for(Grid::index_t l=0; l<targetdist_grid_pntr_->getSize(); l++)
   {
     log_targetdist_grid_pntr_->setValue(l,-std::log(targetdist_grid_pntr_->getValue(l)));
->>>>>>> 28b32605
   }
   log_targetdist_grid_pntr_->setMinToZero();
 }
