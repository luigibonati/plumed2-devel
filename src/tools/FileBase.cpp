--- conflicted
+++ resolved
@@ -101,16 +101,8 @@
 bool FileBase::FileExist(const std::string& path){
   FILE *ff=NULL;
   bool do_exist=false;
-<<<<<<< HEAD
-  if(plumed){
-    this->path=appendSuffix(path,plumed->getSuffix());
-    ff=std::fopen(const_cast<char*>(this->path.c_str()),"r");
-    mode="r";
-  }
-=======
   this->path=appendSuffix(path,getSuffix());
   ff=std::fopen(const_cast<char*>(this->path.c_str()),"r");
->>>>>>> 811bcda0
   if(!ff){
     this->path=path;
     ff=std::fopen(const_cast<char*>(this->path.c_str()),"r");
