/* +++++++++++++++++++++++++++++++++++++++++++++++++++++++++++++++++++++++++
   Copyright (c) 2011-2016 The plumed team
   (see the PEOPLE file at the root of the distribution for a list of names)

   See http://www.plumed.org for more information.

   This file is part of plumed, version 2.

   plumed is free software: you can redistribute it and/or modify
   it under the terms of the GNU Lesser General Public License as published by
   the Free Software Foundation, either version 3 of the License, or
   (at your option) any later version.

   plumed is distributed in the hope that it will be useful,
   but WITHOUT ANY WARRANTY; without even the implied warranty of
   MERCHANTABILITY or FITNESS FOR A PARTICULAR PURPOSE.  See the
   GNU Lesser General Public License for more details.

   You should have received a copy of the GNU Lesser General Public License
   along with plumed.  If not, see <http://www.gnu.org/licenses/>.
+++++++++++++++++++++++++++++++++++++++++++++++++++++++++++++++++++++++++ */
#ifndef __PLUMED_tools_PDB_h
#define __PLUMED_tools_PDB_h

#include "AtomNumber.h"
#include "Vector.h"
#include <vector>
#include <string>
#include "Log.h"
#include <map>


namespace PLMD{

/// Minimalistic pdb parser.
/// Contain positions, atomic indexes, occupancy and beta.
/// We should also add other info (e.g. residue name etc).
class PDB{
  std::vector<unsigned> block_ends;
  std::vector<std::string> atomsymb, chain;
  std::vector<unsigned> residue;
  std::vector<Vector> positions;
  std::vector<double> occupancy;
  std::vector<double> beta;
  std::vector<std::string> remark;
  std::vector<AtomNumber> numbers;
  std::map<AtomNumber,unsigned> number2index;
  std::vector<std::string> residuenames;
public:
/// Read the pdb from a file, scaling positions by a factor scale
  bool read(const std::string&file,bool naturalUnits,double scale);
/// Read from a file pointer
  bool readFromFilepointer(FILE *fp,bool naturalUnits,double scale);
/// Access to the position array
  const std::vector<Vector>     & getPositions()const;
/// Access to the occupancy array
  const std::vector<double>     & getOccupancy()const;
/// Access to the beta array
  const std::vector<double>     & getBeta()const;
/// This is used to set the keyword ARG - this is so we
/// we can use a1.* in the input for reference configurations 
  void setArgKeyword( const std::string& new_args );
/// Add information to the remark
  void addRemark( const std::vector<std::string>& v1 );
/// Access to the lines of REMARK 
  const std::vector<std::string>     & getRemark()const;
/// Access to the indexes
  const std::vector<AtomNumber> & getAtomNumbers()const;
/// Returns the number of atoms
  unsigned                        size()const;
/// Get the names of all the chains in the pdb file
  void getChainNames( std::vector<std::string>& chains ) const;
/// Get the residues in each of the chains
  void getResidueRange( const std::string& chainname, unsigned& res_start, unsigned& res_end, std::string& errmsg ) const;
/// Get the atoms in each of the chains 
  void getAtomRange( const std::string& chainname, AtomNumber& a_start, AtomNumber& a_end, std::string& errmsg ) const;
/// Get the chain ID that a particular residue is a part of
  std::string getChainID(const unsigned& resnumber) const;
///use the log to dump information  
  friend Log& operator<<(Log& ostr, const PDB& pdb);
/// return the name of a specific atom
  std::string getAtomName(AtomNumber a) const;
/// return the residue number for a specific atom
  unsigned getResidueNumber(AtomNumber a) const;
/// return the residue name for a specific atom
  std::string getResidueName(AtomNumber a) const;
/// get the name of the resnum'th residue
  std::string getResidueName(const unsigned& resnum ) const;
/// get the name of the resnum'th residue of chain
/// Chain=="*" matches any chain and makes it equivalent to getResidueName
  std::string getResidueName(const unsigned& resnum,const std::string& chain ) const;
/// Check if any of the residues are named name
  bool checkForResidue( const std::string& name ) const ;
/// Check if any of the atoms are named atom
  bool checkForAtom( const std::string& name ) const ;
/// Return the atom named aname from residue number resnum
  AtomNumber getNamedAtomFromResidue( const std::string& aname, const unsigned& resnum ) const;
/// Return the atom named aname from residue number resnum and chain.
/// Chain=="*" matches any chain and makes it equivalent to getNamedAtomFromResidue.
  AtomNumber getNamedAtomFromResidueAndChain( const std::string& aname, const unsigned& resnum, const std::string& chain ) const;
<<<<<<< HEAD
/// Check if the properties that are required are in this pdb this is used in PLMD::mapping::Mapping
  bool hasRequiredProperties( const std::vector<std::string>& inproperties );
/// This is used in PLMD::analysis::AnalysisWithDataCollection to add the sizes of the domains for PLMD::MultiRMSD
  void addBlockEnd( const unsigned& end );
/// This is used in PLMD::analysis::AnalysisWithDataCollection to add the names of the arguments 
  void addArgumentNames( const std::vector<std::string>& argument_names );
/// This is used in PLMD::analysis::AnalysisWithDataCollection to add the numbers of the atoms
  void setAtomNumbers( const std::vector<AtomNumber>& atoms );
/// This is used in PLMD::analysis::AnalysisWithDataCollection to set the atom positions
  void setAtomPositions( const std::vector<Vector>& pos );
/// This is used in PLMD::analysis::AnalysisWithDataCollection to set the argument values 
  void setArgumentValue( const std::string& argname, const double& val );
=======
/// Access to the atoms of a residue 
  std::vector<AtomNumber> getAtomsInResidue(const unsigned& resnum,const std::string& chainid)const;
/// Access to the atoms of a chain 
  std::vector<AtomNumber> getAtomsInChain(const std::string& chainid)const;
>>>>>>> b5f7e42b
/// Get the extents of the blocks containing the atoms
  const std::vector<unsigned> & getAtomBlockEnds() const ;
/// Get the number of blocks of atoms in the pdb
  unsigned getNumberOfAtomBlocks() const ;
/// Set the position array
  void setPositions(const std::vector<Vector> &v);
/// Access to the position array
  Vector getPosition(AtomNumber a)const;
};

}
#endif<|MERGE_RESOLUTION|>--- conflicted
+++ resolved
@@ -98,7 +98,6 @@
 /// Return the atom named aname from residue number resnum and chain.
 /// Chain=="*" matches any chain and makes it equivalent to getNamedAtomFromResidue.
   AtomNumber getNamedAtomFromResidueAndChain( const std::string& aname, const unsigned& resnum, const std::string& chain ) const;
-<<<<<<< HEAD
 /// Check if the properties that are required are in this pdb this is used in PLMD::mapping::Mapping
   bool hasRequiredProperties( const std::vector<std::string>& inproperties );
 /// This is used in PLMD::analysis::AnalysisWithDataCollection to add the sizes of the domains for PLMD::MultiRMSD
@@ -111,12 +110,10 @@
   void setAtomPositions( const std::vector<Vector>& pos );
 /// This is used in PLMD::analysis::AnalysisWithDataCollection to set the argument values 
   void setArgumentValue( const std::string& argname, const double& val );
-=======
 /// Access to the atoms of a residue 
   std::vector<AtomNumber> getAtomsInResidue(const unsigned& resnum,const std::string& chainid)const;
 /// Access to the atoms of a chain 
   std::vector<AtomNumber> getAtomsInChain(const std::string& chainid)const;
->>>>>>> b5f7e42b
 /// Get the extents of the blocks containing the atoms
   const std::vector<unsigned> & getAtomBlockEnds() const ;
 /// Get the number of blocks of atoms in the pdb
