--- conflicted
+++ resolved
@@ -33,10 +33,6 @@
 #include "tools/File.h"
 
 
-<<<<<<< HEAD
-
-=======
->>>>>>> 28b32605
 namespace PLMD{
 namespace bias{
 
