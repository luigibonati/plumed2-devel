/* +++++++++++++++++++++++++++++++++++++++++++++++++++++++++++++++++++++++++
   Copyright (c) 2015-2016 The ves-code team
   (see the PEOPLE-VES file at the root of the distribution for a list of names)

   See http://www.ves-code.org for more information.

   This file is part of ves-code, version 1.

   ves-code is free software: you can redistribute it and/or modify
   it under the terms of the GNU Lesser General Public License as published by
   the Free Software Foundation, either version 3 of the License, or
   (at your option) any later version.

   ves-code is distributed in the hope that it will be useful,
   but WITHOUT ANY WARRANTY; without even the implied warranty of
   MERCHANTABILITY or FITNESS FOR A PARTICULAR PURPOSE.  See the
   GNU Lesser General Public License for more details.

   You should have received a copy of the GNU Lesser General Public License
   along with ves-code.  If not, see <http://www.gnu.org/licenses/>.
+++++++++++++++++++++++++++++++++++++++++++++++++++++++++++++++++++++++++ */
#include "VesBias.h"
#include "LinearBasisSetExpansion.h"
#include "ves_tools/CoeffsVector.h"
#include "ves_tools/CoeffsMatrix.h"
#include "ves_basisfunctions/BasisFunctions.h"
#include "ves_optimizers/Optimizer.h"

#include "bias/Bias.h"
#include "core/ActionRegister.h"
#include "core/ActionSet.h"
#include "core/PlumedMain.h"


using namespace std;


namespace PLMD{
namespace bias{

//+PLUMEDOC BIAS MOVINGRESTRAINT
/*

*/
//+ENDPLUMEDOC


class VesLinearExpansion : public VesBias{
private:
  unsigned int nargs_;
  std::vector<BasisFunctions*> basisf_pntrs_;
  LinearBasisSetExpansion* bias_expansion_pntr_;
  size_t ncoeffs_;
  Value* valueForce2_;
public:
  explicit VesLinearExpansion(const ActionOptions&);
  ~VesLinearExpansion();
  void calculate();
  void updateTargetDistributions();
  void restartTargetDistributions();
  //
  void setupBiasFileOutput();
  void writeBiasToFile();
  void resetBiasFileOutput();
  //
  void setupFesFileOutput();
  void writeFesToFile();
  void resetFesFileOutput();
  //
  void setupFesProjFileOutput();
  void writeFesProjToFile();
  //
  void writeTargetDistToFile();
  void writeTargetDistProjToFile();
  static void registerKeywords( Keywords& keys );
};

PLUMED_REGISTER_ACTION(VesLinearExpansion,"VES_LINEAR_EXPANSION")

void VesLinearExpansion::registerKeywords( Keywords& keys ){
  VesBias::registerKeywords(keys);
  //
  VesBias::useInitialCoeffsKeywords(keys);
  VesBias::useTargetDistributionKeywords(keys);
  VesBias::useBiasCutoffKeywords(keys);
  VesBias::useGridBinKeywords(keys);
  VesBias::useProjectionArgKeywords(keys);
  //
  keys.use("ARG");
  keys.add("compulsory","BASIS_FUNCTIONS","the label of the basis sets that you want to use");
  keys.addOutputComponent("force2","default","the instantaneous value of the squared force due to this bias potential.");
}

VesLinearExpansion::VesLinearExpansion(const ActionOptions&ao):
PLUMED_VESBIAS_INIT(ao),
nargs_(getNumberOfArguments()),
basisf_pntrs_(getNumberOfArguments(),NULL),
bias_expansion_pntr_(NULL),
valueForce2_(NULL)
{
  std::vector<std::string> basisf_labels;
  parseMultipleValues("BASIS_FUNCTIONS",basisf_labels,nargs_);
  checkRead();

  for(unsigned int i=0; i<basisf_labels.size(); i++){
    basisf_pntrs_[i] = plumed.getActionSet().selectWithLabel<BasisFunctions*>(basisf_labels[i]);
    plumed_massert(basisf_pntrs_[i]!=NULL,"basis function "+basisf_labels[i]+" does not exist. NOTE: the basis functions should always be defined BEFORE the VES bias.");
  }
  //
  std::vector<Value*> args_pntrs = getArguments();
  // check arguments and basis functions
  // this is done to avoid some issues with integration of target distribution
  // and periodic CVs, needs to be fixed later on.
  for(unsigned int i=0; i<args_pntrs.size(); i++){
    if(args_pntrs[i]->isPeriodic() && !(basisf_pntrs_[i]->arePeriodic()) ){
      plumed_merror("argument "+args_pntrs[i]->getName()+" is periodic while the basis functions " + basisf_pntrs_[i]->getLabel()+ " are not. You need to use the COMBINE action to remove the periodicity of the argument if you want to use these basis functions");
    }
    else if(!(args_pntrs[i]->isPeriodic()) && basisf_pntrs_[i]->arePeriodic() ){
      log.printf("  warning: argument %s is not periodic while the basis functions %s used for it are periodic\n",args_pntrs[i]->getName().c_str(),basisf_pntrs_[i]->getLabel().c_str());
    }
  }

  addCoeffsSet(args_pntrs,basisf_pntrs_);
  ncoeffs_ = numberOfCoeffs();
  readCoeffsFromFiles();

  checkThatTemperatureIsGiven();
  bias_expansion_pntr_ = new LinearBasisSetExpansion(getLabel(),getBeta(),comm,args_pntrs,basisf_pntrs_,getCoeffsPntr());
  bias_expansion_pntr_->linkVesBias(this);
  bias_expansion_pntr_->setGridBins(this->getGridBins());
  //

  if(biasCutoffActive()){
    std::vector<std::string> keywords(1);
    std::string s1; Tools::convert(getBiasCutoffValue(),s1);
    if(getNumberOfTargetDistributionKeywords()==0){
      keywords[0]="UNIFORM_BIAS_CUTOFF BIAS_CUTOFF="+s1;
    }
    else{
      keywords = getTargetDistributionKeywords();
      keywords[0]+=" BIAS_CUTOFF="+s1;
    }
    setTargetDistributionKeywords(keywords);
  }

  if(getNumberOfTargetDistributionKeywords()==0){
    log.printf("  using an uniform target distribution: \n");
    bias_expansion_pntr_->setupUniformTargetDistribution();
  }
  else if(getNumberOfTargetDistributionKeywords()==1){
    bias_expansion_pntr_->setupTargetDistribution(getTargetDistributionKeywords()[0]);
    // updateTargetDistributions();
    log.printf("  using the following target distribution:\n   %s\n",getTargetDistributionKeywords()[0].c_str());
  }
  else {
    plumed_merror("problem with the TARGET_DISTRIBUTION keyword, either give no keyword or just one keyword");
  }
<<<<<<< HEAD

  //
  //readCoeffsFromFiles();
=======
  setTargetDistAverages(bias_expansion_pntr_->TargetDistAverages());
>>>>>>> 28b32605
  //
  addComponent("force2"); componentIsNotPeriodic("force2");
  valueForce2_=getPntrToComponent("force2");
}


VesLinearExpansion::~VesLinearExpansion() {
  if(bias_expansion_pntr_!=NULL){
    delete bias_expansion_pntr_;
  }
}


void VesLinearExpansion::calculate() {

  std::vector<double> cv_values(nargs_);
  std::vector<double> forces(nargs_);
  std::vector<double> coeffsderivs_values(ncoeffs_);

  for(unsigned int k=0; k<nargs_; k++){
    cv_values[k]=getArgument(k);
  }

  bool all_inside = true;
  double bias = bias_expansion_pntr_->getBiasAndForces(cv_values,all_inside,forces,coeffsderivs_values);
  if(biasCutoffActive()){
    applyBiasCutoff(bias,forces,coeffsderivs_values);
    coeffsderivs_values[0]=1.0;
  }
  double totalForce2 = 0.0;
  for(unsigned int k=0; k<nargs_; k++){
    setOutputForce(k,forces[k]);
    totalForce2 += forces[k]*forces[k];
  }

  setBias(bias);
  valueForce2_->set(totalForce2);
  if(all_inside){
    addToSampledAverages(coeffsderivs_values);
  }
}


void VesLinearExpansion::updateTargetDistributions() {
  bias_expansion_pntr_->updateTargetDistribution();
  setTargetDistAverages(bias_expansion_pntr_->TargetDistAverages());
}


void VesLinearExpansion::restartTargetDistributions() {
  bias_expansion_pntr_->readInRestartTargetDistribution(getCurrentTargetDistOutputFilename());
  bias_expansion_pntr_->updateTargetDistribution();
  setTargetDistAverages(bias_expansion_pntr_->TargetDistAverages());
}


void VesLinearExpansion::setupBiasFileOutput() {
  bias_expansion_pntr_->setupBiasGrid(true);
}


void VesLinearExpansion::writeBiasToFile() {
  bias_expansion_pntr_->updateBiasGrid();
  OFile* ofile_pntr = getOFile(getCurrentBiasOutputFilename(),useMultipleWalkers());
  bias_expansion_pntr_->writeBiasGridToFile(*ofile_pntr);
  ofile_pntr->close(); delete ofile_pntr;
  if(biasCutoffActive()){
    bias_expansion_pntr_->updateBiasWithoutCutoffGrid();
    OFile* ofile_pntr2 = getOFile(getCurrentBiasOutputFilename("without-cutoff"),useMultipleWalkers());
    bias_expansion_pntr_->writeBiasWithoutCutoffGridToFile(*ofile_pntr2);
    ofile_pntr2->close(); delete ofile_pntr2;
  }
}

void VesLinearExpansion::resetBiasFileOutput() {
  bias_expansion_pntr_->resetStepOfLastBiasGridUpdate();
}


void VesLinearExpansion::setupFesFileOutput() {
  bias_expansion_pntr_->setupFesGrid();
}


void VesLinearExpansion::writeFesToFile() {
  bias_expansion_pntr_->updateFesGrid();
  OFile* ofile_pntr = getOFile(getCurrentFesOutputFilename(),useMultipleWalkers());
  bias_expansion_pntr_->writeFesGridToFile(*ofile_pntr);
  ofile_pntr->close(); delete ofile_pntr;
}


void VesLinearExpansion::resetFesFileOutput() {
  bias_expansion_pntr_->resetStepOfLastFesGridUpdate();
}


void VesLinearExpansion::setupFesProjFileOutput() {
  if(getNumberOfProjectionArguments()>0){
    bias_expansion_pntr_->setupFesProjGrid();
  }
}


void VesLinearExpansion::writeFesProjToFile() {
  bias_expansion_pntr_->updateFesGrid();
  for(unsigned int i=0; i<getNumberOfProjectionArguments(); i++){
    std::string suffix;
    Tools::convert(i+1,suffix);
    suffix = "proj-" + suffix;
    OFile* ofile_pntr = getOFile(getCurrentFesOutputFilename(suffix),useMultipleWalkers());
    std::vector<std::string> args = getProjectionArgument(i);
    bias_expansion_pntr_->writeFesProjGridToFile(args,*ofile_pntr);
    ofile_pntr->close(); delete ofile_pntr;
  }
}


void VesLinearExpansion::writeTargetDistToFile() {
  OFile* ofile1_pntr = getOFile(getCurrentTargetDistOutputFilename(),useMultipleWalkers());
  OFile* ofile2_pntr = getOFile(getCurrentTargetDistOutputFilename("log"),useMultipleWalkers());
  bias_expansion_pntr_->writeTargetDistGridToFile(*ofile1_pntr);
  bias_expansion_pntr_->writeLogTargetDistGridToFile(*ofile2_pntr);
  ofile1_pntr->close(); delete ofile1_pntr;
  ofile2_pntr->close(); delete ofile2_pntr;
}


void VesLinearExpansion::writeTargetDistProjToFile() {
  for(unsigned int i=0; i<getNumberOfProjectionArguments(); i++){
    std::string suffix;
    Tools::convert(i+1,suffix);
    suffix = "proj-" + suffix;
    OFile* ofile_pntr = getOFile(getCurrentTargetDistOutputFilename(suffix),useMultipleWalkers());
    std::vector<std::string> args = getProjectionArgument(i);
    bias_expansion_pntr_->writeTargetDistProjGridToFile(args,*ofile_pntr);
    ofile_pntr->close(); delete ofile_pntr;
  }
}


}
}<|MERGE_RESOLUTION|>--- conflicted
+++ resolved
@@ -155,13 +155,7 @@
   else {
     plumed_merror("problem with the TARGET_DISTRIBUTION keyword, either give no keyword or just one keyword");
   }
-<<<<<<< HEAD
-
-  //
-  //readCoeffsFromFiles();
-=======
   setTargetDistAverages(bias_expansion_pntr_->TargetDistAverages());
->>>>>>> 28b32605
   //
   addComponent("force2"); componentIsNotPeriodic("force2");
   valueForce2_=getPntrToComponent("force2");
