--- conflicted
+++ resolved
@@ -48,12 +48,9 @@
   ActionWithValue(ao),
   ActionWithVessel(ao),
   myaverage(NULL),
-<<<<<<< HEAD
   activated(false),
   my_analysis_object(NULL),
-=======
   normalization(t),
->>>>>>> 3c6e19d1
   useRunAllTasks(false),
   clearstride(0),
   lweight(0),cweight(0)
