--- conflicted
+++ resolved
@@ -77,14 +77,9 @@
   - Derivatives are not calculated unless they are specifically required, because for instance you are adding
     a bias.
 -Documentation
-<<<<<<< HEAD
   - All tutorial material from the recent plumed meeting in Belfast is now in the manual
-  - Restructured manual that is hopefully easier to navigate
   - Improvements to documentation, including lists of referenceable quantities outputted by each action
-=======
-  - All tutorial material from the recent plumed meeting in Belfast is now in the manual.
   - Manual has been re-organized following suggestions recevied at the plumed meeting.
->>>>>>> 40479ef1
 
 Changes from version 2.0 which are relevant for developers:
 - Added regtests for plumed as a library (e.g. basic/rt-make-0). plumed command has an additional
