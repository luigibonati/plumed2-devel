--- conflicted
+++ resolved
@@ -7,12 +7,7 @@
 # the following are with debug flags
 # I think clang does not support debug-glibcxx, so I skip it here
   - PLUMED_CC=gcc   PLUMED_CXX=g++    CONFIG_FLAGS="--enable-debug --enable-debug-glibcxx"
-<<<<<<< HEAD
-# with debug flags there are issues with openmp+mpi on travis - I disable openmp here
-  - PLUMED_CC=mpicc PLUMED_CXX=mpic++  CONFIG_FLAGS="--enable-debug --enable-debug-glibcxx --disable-openmp"
-=======
   - PLUMED_CC=mpicc PLUMED_CXX=mpic++ CONFIG_FLAGS="--enable-debug --enable-debug-glibcxx"
->>>>>>> 53b3124e
 # then I try serial compilers
   - PLUMED_CC=clang PLUMED_CXX=clang++
   - PLUMED_CC=gcc   PLUMED_CXX=g++
