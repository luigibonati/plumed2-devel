language: cpp
env:
# list of configurations to be attempted:
# MPI + doc
# this is the "master" one, it is going to update the manual if log contains [makedoc]
  - PLUMED_CC=mpicc PLUMED_CXX=mpic++ MAKEDOC=yes ALMOST=yes
# the following are with debug flags
# I think clang does not support debug-glibcxx, so I skip it here
  - PLUMED_CC=gcc   PLUMED_CXX=g++    CONFIG_FLAGS="--enable-debug --enable-debug-glibcxx"
# with debug flags there are issues with openmp+mpi on travis - I disable openmp here
  - PLUMED_CC=mpicc PLUMED_CXX=mpic++ CONFIG_FLAGS="--enable-debug --enable-debug-glibcxx --disable-openmp"
# then I try serial compilers
  - PLUMED_CC=clang PLUMED_CXX=clang++
  - PLUMED_CC=gcc   PLUMED_CXX=g++
# then check with different optimization flags
  - PLUMED_CC=clang PLUMED_CXX=clang++ PLUMED_CXXFLAGS=-O3 LAPACK=yes
  - PLUMED_CC=gcc   PLUMED_CXX=g++     PLUMED_CXXFLAGS=-O3 LAPACK=yes
# test using external blas with internal lapack
  - PLUMED_CC=mpicc PLUMED_CXX=mpic++  PLUMED_CXXFLAGS=-O3 LAPACK=yes CONFIG_FLAGS="--disable-external-lapack"
# cppcheck
  - CPPCHECK=yes
<<<<<<< HEAD
# with debug flags there are issues with openmp+mpi on travis - I disable openmp here
# I leave this test here to monitor if things change in the future, allowing it to fail
  - PLUMED_CC=mpicc PLUMED_CXX=mpic++ CONFIG_FLAGS="--enable-debug --enable-debug-glibcxx"
matrix:
  allow_failures:
    - env: CPPCHECK=yes
    - env: PLUMED_CC=mpicc PLUMED_CXX=mpic++ CONFIG_FLAGS="--enable-debug --enable-debug-glibcxx"
=======
>>>>>>> 5dfc99f9
# Possible additional variables:
#   VALGRIND=yes to make valgrind tests, only when log contains string [valgrind]
install:
# setup environment to allow install on the home directory
  - export PATH="$HOME/opt/bin:$PATH"
  - export CPATH="$HOME/opt/include:$CPATH"
  - export INCLUDE="$HOME/opt/include:$INCLUDE"
  - export LIBRARY_PATH="$HOME/opt/lib:$LIBRARY_PATH"
  - export LD_LIBRARY_PATH="$HOME/opt/lib:$LD_LIBRARY_PATH"
# build the manual, only if log contains string [makedoc]
  - export PLUMED_NUM_THREADS=2
  - ./.travis/check.log makedoc  || MAKEDOC=no
  - ./.travis/check.log valgrind || VALGRIND=no
  - ./.travis/check.log almost   || ALMOST=no
# install some package - these are fast, we install them anyway
  - sudo apt-get update -qq
  - sudo apt-get install -y libmatheval-dev
  - if test "$PLUMED_CXX" ; then ./.travis/install.xdrfile ; fi
# cppcheck:
  - if test "$CPPCHECK" == yes ; then  ./.travis/install.cppcheck 1.69  ; fi
# installation of these packages takes a lot of time
# we do it only when needed
  - if test "$PLUMED_CXX" == "mpic++" ; then sudo apt-get install -y libopenmpi1.5-dev openmpi1.5-bin ; fi
  - if test "$MAKEDOC" == yes ; then sudo apt-get install -y graphviz            ; fi
# doxygen from its repository (apt-get gets an old version)
#  - test "$MAKEDOC" == yes && ./.travis/install.doxygen                   || true
# it seems that here we can get precompiled doxygen and latex
  - if test "$MAKEDOC" == yes ; then sudo apt-add-repository -y ppa:libreoffice/ppa ; fi
  - if test "$MAKEDOC" == yes ; then sudo apt-get update -qq                     ; fi
  - if test "$MAKEDOC" == yes ; then sudo apt-get install -y doxygen doxygen-latex ; fi
  - if test "$VALGRIND" == yes ; then sudo apt-get install -y valgrind           ; fi
  - if test "$LAPACK" == yes  ; then sudo apt-get install libatlas-base-dev      ; fi
  - if test "$ALMOST" == yes ; then ./.travis/install.almost                     ; fi
  - if test "$ALMOST" == yes ; then ENALMOST="--enable-almost"                 ; fi
  - if test "$ALMOST" == yes ; then PLUMED_CPPFLAGS="$INCLUDE -I/usr/local/include -I/usr/local/include/almost"  ; fi
# moreover, we hardcode path to dynamic library, required for xdrfile to link properly
# I do it only when LD_LIBRARY_PATH is non blank, since otherwise clang gives problems
  - if test -n "$LD_LIBRARY_PATH" ; then PLUMED_LDFLAGS="-Wl,-rpath,$LD_LIBRARY_PATH" ; fi
script:
# we enable crystallization and manyrestraints modules
  - CONFIG_FLAGS="$CONFIG_FLAGS --enable-modules=crystallization:manyrestraints"

# BUILD:
# this is done only if PLUMED_CXX is defined
# we have to pass the full path since on travis machines sudo does not have compilers in the path
  - if test "$PLUMED_CXX" ; then ./configure CXX=$(which $PLUMED_CXX) CC=$(which $PLUMED_CC) CXXFLAGS="$PLUMED_CXXFLAGS" LDFLAGS="$PLUMED_LDFLAGS" CPPFLAGS="$PLUMED_CPPFLAGS" $ENALMOST $CONFIG_FLAGS ; fi
  - if test "$PLUMED_CXX" ; then make -j 2 ; fi
# we install plumed so that it is in the path
  - if test "$PLUMED_CXX" ; then make install prefix="$HOME/opt" ; fi

# TEST:
  - if test "$VALGRIND" == yes ; then OPT=valgrind ; else OPT="" ; fi
  - if test "$PLUMED_CXX" ; then make -C regtest $OPT ; fi
  - if test "$MAKEDOC" == yes ; then make -C regtest copytodoc ; fi
  - if test "$MAKEDOC" == yes ; then make doc >/dev/null ; fi
  - if test "$PLUMED_CXX" ; then make -C regtest checkfail ; fi

# CPPCHECK:
# this is required so as to have all the include files inplace:
# notice that this is done automatically in build
  - if test "$CPPCHECK" == yes ; then make -C src/lib/ dirslinks ; fi
# then we do cppcheck
  - if test "$CPPCHECK" == yes ; then make cppcheck ; fi
after_success:
  - if test "$MAKEDOC" == yes ; then ./.travis/pushdoc ; fi <|MERGE_RESOLUTION|>--- conflicted
+++ resolved
@@ -19,16 +19,12 @@
   - PLUMED_CC=mpicc PLUMED_CXX=mpic++  PLUMED_CXXFLAGS=-O3 LAPACK=yes CONFIG_FLAGS="--disable-external-lapack"
 # cppcheck
   - CPPCHECK=yes
-<<<<<<< HEAD
 # with debug flags there are issues with openmp+mpi on travis - I disable openmp here
 # I leave this test here to monitor if things change in the future, allowing it to fail
   - PLUMED_CC=mpicc PLUMED_CXX=mpic++ CONFIG_FLAGS="--enable-debug --enable-debug-glibcxx"
 matrix:
   allow_failures:
-    - env: CPPCHECK=yes
     - env: PLUMED_CC=mpicc PLUMED_CXX=mpic++ CONFIG_FLAGS="--enable-debug --enable-debug-glibcxx"
-=======
->>>>>>> 5dfc99f9
 # Possible additional variables:
 #   VALGRIND=yes to make valgrind tests, only when log contains string [valgrind]
 install:
